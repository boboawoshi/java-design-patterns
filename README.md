# Design pattern samples in Java.

## Build status:

![Build status](https://travis-ci.org/iluwatar/java-design-patterns.svg?branch=master)

## Introduction

Design patterns are formalized best practices that the programmer can use to solve common problems when designing an application or system.

Design patterns can speed up the development process by providing tested, proven development paradigms.

Reusing design patterns helps to prevent subtle issues that can cause major problems, and it also improves code readability for coders and architects who are familiar with the patterns.

## <a name="list-of-design-patterns">List of Design Patterns</a>

### Creational Patterns

Creational design patterns abstract the instantiation process. They help make a system independent of how its objects are created, composed, and represented.

* [Abstract Factory](#abstract-factory)
* [Builder](#builder)
* [Factory Method](#factory-method)
* [Prototype](#prototype)
* [Property](#property)
* [Singleton](#singleton)

### Structural Patterns

Structural patterns are concerned with how classes and objects are composed to form larger structures.

* [Adapter](#adapter)
* [Bridge](#bridge)
* [Composite](#composite)
* [Decorator](#decorator)
* [Facade](#facade)
* [Flyweight](#flyweight)
* [Proxy](#proxy)
* [Service Locator](#service-locator)
* [Servant](#servant)
* [Event Aggregator](#event-aggregator)
 
### Behavioral Patterns

Behavioral patterns are concerned with algorithms and the assignment of responsibilites between objects.

* [Chain of responsibility](#chain-of-responsibility)
* [Command](#command)
* [Interpreter](#interpreter)
* [Iterator](#iterator)
* [Mediator](#mediator)
* [Memento](#memento)
* [Observer](#observer)
* [State](#state)
* [Strategy](#strategy)
* [Template method](#template-method)
* [Visitor](#visitor)
* [Null Object](#null-object)

### Presentation Tier Patterns

Presentation Tier patterns are the top-most level of the application, this is concerned with translating tasks and results to something the user can understand.

* [Intercepting Filter](#intercepting-filter)
* [Model-View-Presenter](#model-view-presenter)

### Idioms

A programming idiom is a means of expressing a recurring construct in one or more programming languages. Generally speaking, a programming idiom is an expression of a simple task, algorithm, or data structure that is not a built-in feature in the programming language being used, or, conversely, the use of an unusual or notable feature that is built into a programming language. What distinguishes idioms from patterns is generally the size, the idioms tend to be something small while the patterns are larger.

* [Execute Around](#execute-around)
* [Double Checked Locking](#double-checked-locking)
<<<<<<< HEAD
* [Callback](#callback)


=======
* [Poison Pill](#poison-pill)
* [Callback](#callback)
>>>>>>> da7d23b7

## <a name="abstract-factory">Abstract Factory</a> [&#8593;](#list-of-design-patterns)
**Intent:** Provide an interface for creating families of related or dependent objects without specifying their concrete classes.

![alt text](https://github.com/iluwatar/java-design-patterns/blob/master/abstract-factory/etc/abstract-factory_1.png "Abstract Factory")

**Applicability:** Use the Abstract Factory pattern when
* a system should be independent of how its products are created, composed and represented
* a system should be configured with one of multiple families of products
* a family of related product objects is designed to be used together, and you need to enforce this constraint
* you want to provide a class library of products, and you want to reveal just their interfaces, not their implementations

**Real world examples:**
* [javax.xml.parsers.DocumentBuilderFactory](http://docs.oracle.com/javase/8/docs/api/javax/xml/parsers/DocumentBuilderFactory.html)

## <a name="builder">Builder</a> [&#8593;](#list-of-design-patterns)
**Intent:** Separate the construction of a complex object from its representation so that the same construction process can create different representations.

![alt text](https://github.com/iluwatar/java-design-patterns/blob/master/builder/etc/builder_1.png "Builder")

**Applicability:** Use the Builder pattern when
* the algorithm for creating a complex object should be independent of the parts that make up the object and how they're assembled
* the construction process must allow different representations for the object that's constructed

**Real world examples:**
* [java.lang.StringBuilder](http://docs.oracle.com/javase/8/docs/api/java/lang/StringBuilder.html)
* [Apache Camel builders](https://github.com/apache/camel/tree/0e195428ee04531be27a0b659005e3aa8d159d23/camel-core/src/main/java/org/apache/camel/builder)

## <a name="factory-method">Factory Method</a> [&#8593;](#list-of-design-patterns)
**Intent:** Define an interface for creating an object, but let subclasses decide which class to instantiate. Factory Method lets a class defer instantiation to subclasses.

![alt text](https://github.com/iluwatar/java-design-patterns/blob/master/factory-method/etc/factory-method_1.png "Factory Method")

**Applicability:** Use the Factory Method pattern when
* a class can't anticipate the class of objects it must create
* a class wants its subclasses to specify the objects it creates
* classes delegate responsibility to one of several helper subclasses, and you want to localize the knowledge of which helper subclass is the delegate

**Real world examples:**
* [java.util.Calendar#getInstance()](http://docs.oracle.com/javase/8/docs/api/java/util/Calendar.html#getInstance%28%29)

## <a name="prototype">Prototype</a> [&#8593;](#list-of-design-patterns)
**Intent:** Specify the kinds of objects to create using a prototypical instance, and create new objects by copying this prototype.

![alt text](https://github.com/iluwatar/java-design-patterns/blob/master/prototype/etc/prototype_1.png "Prototype")

**Applicability:** Use the Prototype pattern when a system should be independent of how its products are created, composed and represented; and
* when the classes to instantiate are specified at run-time, for example, by dynamic loading; or
* to avoid building a class hierarchy of factories that parallels the class hierarchy of products; or
* when instances of a class can have one of only a few different combinations of state. It may be more convenient to install a corresponding number of prototypes and clone them rather than instantiating the class manually, each time with the appropriate state

**Real world examples:**
* [java.lang.Object#clone()](http://docs.oracle.com/javase/8/docs/api/java/lang/Object.html#clone%28%29)

## <a name="singleton">Singleton</a> [&#8593;](#list-of-design-patterns)
**Intent:** Ensure a class only has one instance, and provide a global point of access to it.

![alt text](https://github.com/iluwatar/java-design-patterns/blob/master/singleton/etc/singleton_1.png "Singleton")

**Applicability:** Use the Singleton pattern when
* there must be exactly one instance of a class, and it must be accessible to clients from a well-known access point
* when the sole instance should be extensible by subclassing, and clients should be able to use an extended instance without modifying their code

**Typical Use Case:**
* the logging class
* managing a connection to a database
* file manager

**Real world examples:**
* [java.lang.Runtime#getRuntime()](http://docs.oracle.com/javase/8/docs/api/java/lang/Runtime.html#getRuntime%28%29)

## <a name="adapter">Adapter</a> [&#8593;](#list-of-design-patterns)
**Intent:** Convert the interface of a class into another interface the clients expect. Adapter lets classes work together that couldn't otherwise because of incompatible interfaces.

![alt text](https://github.com/iluwatar/java-design-patterns/blob/master/adapter/etc/adapter_1.png "Adapter")

**Applicability:** Use the Adapter pattern when
* you want to use an existing class, and its interface does not match the one you need
* you want to create a reusable class that cooperates with unrelated or unforeseen classes, that is, classes that don't necessarily have compatible interfaces
* you need to use several existing subclasses, but it's impractical to adapt their interface by subclassing every one. An object adapter can adapt the interface of its parent class.

**Real world examples:**
* [java.util.Arrays#asList()](http://docs.oracle.com/javase/8/docs/api/java/util/Arrays.html#asList%28T...%29)

## <a name="bridge">Bridge</a> [&#8593;](#list-of-design-patterns)
**Intent:** Decouple an abstraction from its implementation so that the two can vary independently.


![alt text](https://github.com/iluwatar/java-design-patterns/blob/master/bridge/etc/bridge_1.png "Bridge")

**Applicability:** Use the Bridge pattern when
* you want to avoid a permanent binding between an abstraction and its implementation. This might be the case, for example, when the implementation must be selected or switched at run-time.
* both the abstractions and their implementations should be extensible by subclassing. In this case, the Bridge pattern lets you combine the different abstractions and implementations and extend them independently
* changes in the implementation of an abstraction should have no impact on clients; that is, their code should not have to be recompiled.
* you have a proliferation of classes. Such a class hierarchy indicates the need for splitting an object into two parts. Rumbaugh uses the term "nested generalizations" to refer to such class hierarchies
* you want to share an implementation among multiple objects (perhaps using reference counting), and this fact should be hidden from the client. A simple example is Coplien's String class, in which multiple objects can share the same string representation.

## <a name="composite">Composite</a> [&#8593;](#list-of-design-patterns)
**Intent:** Compose objects into tree structures to represent part-whole hierarchies. Composite lets clients treat individual objects and compositions of objects uniformly.

![alt text](https://github.com/iluwatar/java-design-patterns/blob/master/composite/etc/composite_1.png "Composite")

**Applicability:** Use the Composite pattern when
* you want to represent part-whole hierarchies of objects
* you want clients to be able to ignore the difference between compositions of objects and individual objects. Clients will treat all objects in the composite structure uniformly

**Real world examples:**
* [java.awt.Container](http://docs.oracle.com/javase/8/docs/api/java/awt/Container.html) and [java.awt.Component](http://docs.oracle.com/javase/8/docs/api/java/awt/Component.html)
* [Apache Wicket](https://github.com/apache/wicket) component tree, see [Component](https://github.com/apache/wicket/blob/91e154702ab1ff3481ef6cbb04c6044814b7e130/wicket-core/src/main/java/org/apache/wicket/Component.java) and [MarkupContainer](https://github.com/apache/wicket/blob/b60ec64d0b50a611a9549809c9ab216f0ffa3ae3/wicket-core/src/main/java/org/apache/wicket/MarkupContainer.java)

## <a name="decorator">Decorator</a> [&#8593;](#list-of-design-patterns)
**Intent:** Attach additional responsibilities to an object dynamically. Decorators provide a flexible alternative to subclassing for extending functionality.

![alt text](https://github.com/iluwatar/java-design-patterns/blob/master/decorator/etc/decorator_1.png "Decorator")

**Applicability:** Use Decorator
* to add responsibilities to individual objects dynamically and transparently, that is, without affecting other objects
* for responsibilities that can be withdrawn
* when extension by subclassing is impractical. Sometimes a large number of independent extensions are possible and would produce an explosion of sublasses to support every combination. Or a class definition may be hidden or otherwise unavailable for subclassing

## <a name="facade">Facade</a> [&#8593;](#list-of-design-patterns)
**Intent:** Provide a unified interface to a set of interfaces in a subsystem. Facade defines a higher-level interface that makes the subsystem easier to use.

![alt text](https://github.com/iluwatar/java-design-patterns/blob/master/facade/etc/facade_1.png "Facade")

**Applicability:** Use the Facade pattern when
* you want to provide a simple interface to a complex subsystem. Subsystems often get more complex  as they evolve. Most patterns, when applied, result in more and smaller classes. This makes the subsystem more reusable and easier to customize, but is also becomes harder to use for clients that don't need to customize it. A facade can provide a simple default view of the subsystem that is good enough for most clients. Only clients needing more customizability will need to look beyond the facade.
* there are many dependencies between clients and the implementation classes of an abstraction. Introduce a facade to decouple the subsystem from clients and other subsystems, thereby promoting subsystem independence and portability.
* you want to layer your subsystems. Use a facade to define an entry point to each subsystem level. If subsystems are dependent, the you can simplify the dependencies between them by making them communicate with each other solely through their facades

## <a name="flyweight">Flyweight</a> [&#8593;](#list-of-design-patterns)
**Intent:** Use sharing to support large numbers of fine-grained objects efficiently.

![alt text](https://github.com/iluwatar/java-design-patterns/blob/master/flyweight/etc/flyweight_1.png "Flyweight")

**Applicability:** The Flyweight pattern's effectiveness depends heavily on how and where it's used. Apply the Flyweight pattern when all of the following are true
* an application uses a large number of objects
* storage costs are high because of the sheer quantity of objects
* most object state can be made extrinsic
* many groups of objects may be replaced by relatively few shared objects once extrinsic state is removed
* the application doesn't depend on object identity. Since flyweight objects may be shared, identity tests will return true for conceptually distinct objects.

**Real world examples:**
* [java.lang.Integer#valueOf(int)](http://docs.oracle.com/javase/8/docs/api/java/lang/Integer.html#valueOf%28int%29)

## <a name="proxy">Proxy</a> [&#8593;](#list-of-design-patterns)
**Intent:** Provide a surrogate or placeholder for another object to control access to it.

![alt text](https://github.com/iluwatar/java-design-patterns/blob/master/proxy/etc/proxy_1.png "Proxy")

**Applicability:** Proxy is applicable whenever there is a need for a more versatile or sophisticated reference to an object than a simple pointer. here are several common situations in which the Proxy pattern is applicable

* a remote proxy provides a local representative for an object in a different address space.
* a virtual proxy creates expensive objects on demand.
* a protection proxy controls access to the original object. Protection proxies are useful when objects should have different access rights.

**Typical Use Case:**

* Control access to another object
* Lazy initialization
* implement logging
* facilitate network connection
* to count references to an object

**Real world examples:**
* [java.lang.reflect.Proxy](http://docs.oracle.com/javase/8/docs/api/java/lang/reflect/Proxy.html)

## <a name="service-locator">Service Locator</a> [&#8593;](#list-of-design-patterns)
**Intent:** Encapsulate the processes involved in obtaining a service with a strong abstraction layer.

![alt text](https://github.com/iluwatar/java-design-patterns/blob/master/service-locator/etc/service-locator.png "Proxy")

**Applicability:** The service locator pattern is applicable whenever we want to locate/fetch various services using JNDI which, typically, is a redundant and expensive lookup. The service Locator pattern addresses this expensive lookup by making use of caching techniques ie. for the very first time a particular service is requested, the service Locator looks up in JNDI, fetched the relavant service and then finally caches this service object. Now, further lookups of the same service via Service Locator is done in its cache which improves the performance of application to great extent.

**Typical Use Case:**

* When network hits are expensive and time consuming
* lookups of services are done quite frequently
* large number of services are being used

## <a name="chain-of-responsibility">Chain of responsibility</a> [&#8593;](#list-of-design-patterns)
**Intent:** Avoid coupling the sender of a request to its receiver by giving more than one object a chance to handle the request. Chain the receiving objects and pass the request along the chain until an object handles it.

![alt text](https://github.com/iluwatar/java-design-patterns/blob/master/chain/etc/chain_1.png "Chain of Responsibility")

**Applicability:** Use Chain of Responsibility when
* more than one object may handle a request, and the handler isn't known a priori. The handler should be ascertained automatically
* you want to issue a request to one of several objects without specifying the receiver explicitly
* the set of objects that can handle a request should be specified dynamically

**Real world examples:**
* [java.util.logging.Logger#log()](http://docs.oracle.com/javase/8/docs/api/java/util/logging/Logger.html#log%28java.util.logging.Level,%20java.lang.String%29)

## <a name="command">Command</a> [&#8593;](#list-of-design-patterns)
**Intent:** Encapsulate a request as an object, thereby letting you parameterize clients with different requests, queue or log requests, and support undoable operations.

![alt text](https://github.com/iluwatar/java-design-patterns/blob/master/command/etc/command_1.png "Command")

**Applicability:** Use the Command pattern when you want to

* parameterize objects by an action to perform. You can express such parameterization in a procedural language with a callback function, that is, a function that's registered somewhere to be called at a later point. Commands are an object-oriented replacement for callbacks.
* specify, queue, and execute requests at different times. A Command object can have a lifetime independent of the original request. If the receiver of a request can be represented in an address space-independent way, then you can transfer a command object for the request to a different process and fulfill the request there
* support undo. The Command's execute operation can store state for reversing its effects in the command itself. The Command interface must have an added Unexecute operation that reverses the effects of a previous call to execute. Executed commands are stored in a history list. Unlimited-level undo and redo is achieved by traversing this list backwards and forwards calling unexecute and execute, respectively
* support logging changes so that they can be reapplied in case of a system crash. By augmenting the Command interface with load and store operations, you can keep a persistent log of changes. Recovering from a crash involves reloading logged commands from disk and re-executing them with the execute operation
* structure a system around high-level operations build on primitive operations. Such a structure is common in information systems that support transactions. A transaction encapsulates a set of changes to data. The Command pattern offers a way to model transactions. Commands have a common interface, letting you invoke all transactions the same way. The pattern also makes it easy to extend the system with new transactions

**Typical Use Case:**

* to keep a history of requests
* implement callback functionality
* implement the undo functionality

**Real world examples:**
* [java.lang.Runnable](http://docs.oracle.com/javase/8/docs/api/java/lang/Runnable.html)

## <a name="interpreter">Interpreter</a> [&#8593;](#list-of-design-patterns)
**Intent:** Given a language, define a representation for its grammar along with an interpreter that uses the representation to interpret sentences in the language.

![alt text](https://github.com/iluwatar/java-design-patterns/blob/master/interpreter/etc/interpreter_1.png "Interpreter")

**Applicability:** Use the Interpreter pattern when there is a language to interpret, and you can represent statements in the language as abstract syntax trees. The Interpreter pattern works best when
* the grammar is simple. For complex grammars, the class hierarchy for the grammar becomes large and unmanageable. Tools such as parser generators are a better alternative in such cases. They can interpret expressions without building abstract syntax trees, which can save space and possibly time
* efficiency is not a critical concern. The most efficient interpreters are usually not implemented by interpreting parse trees directly but by first translating them into another form. For example, regular expressions are often transformed into state machines. But even then, the translator can be implemented by the Interpreter pattern, so the pattern is still applicable

## <a name="iterator">Iterator</a> [&#8593;](#list-of-design-patterns)
**Intent:** Provide a way to access the elements of an aggregate object sequentially without exposing its underlying representation.

![alt text](https://github.com/iluwatar/java-design-patterns/blob/master/iterator/etc/iterator_1.png "Iterator")

**Applicability:** Use the Iterator pattern
* to access an aggregate object's contents without exposing its internal representation
* to support multiple traversals of aggregate objects
* to provide a uniform interface for traversing different aggregate structures

**Real world examples:**
* [java.util.Iterator](http://docs.oracle.com/javase/8/docs/api/java/util/Iterator.html)

## <a name="mediator">Mediator</a> [&#8593;](#list-of-design-patterns)
**Intent:** Define an object that encapsulates how a set of objects interact. Mediator promotes loose coupling by keeping objects from referring to each other explicitly, and it lets you vary their interaction independently.

![alt text](https://github.com/iluwatar/java-design-patterns/blob/master/mediator/etc/mediator_1.png "Mediator")

**Applicability:** Use the Mediator pattern when
* a set of objects communicate in well-defined but complex ways. The resulting interdependencies are unstructured and difficult to understand
* reusing an object is difficult because it refers to and communicates with many other objects
* a behavior that's distributed between several classes should be customizable without a lot of subclassing

## <a name="memento">Memento</a> [&#8593;](#list-of-design-patterns)
**Intent:** Without violating encapsulation, capture and externalize an object's internal state so that the object can be restored to this state later.

![alt text](https://github.com/iluwatar/java-design-patterns/blob/master/memento/etc/memento_1.png "Memento")

**Applicability:** Use the Memento pattern when
* a snapshot of an object's state must be saved so that it can be restored to that state later, and
* a direct interface to obtaining the state would expose implementation details and break the object's encapsulation

**Real world examples:**
* [java.util.Date](http://docs.oracle.com/javase/8/docs/api/java/util/Date.html)

## <a name="observer">Observer</a> [&#8593;](#list-of-design-patterns)
**Intent:** Define a one-to-many dependency between objects so that when one object changes state, all its dependents are notified and updated automatically.

![alt text](https://github.com/iluwatar/java-design-patterns/blob/master/observer/etc/observer_1.png "Observer")

**Applicability:** Use the Observer pattern in any of the following situations

* when an abstraction has two aspects, one dependent on the other. Encapsulating these aspects in separate objects lets you vary and reuse them independently
* when a change to one object requires changing others, and you don't know how many objects need to be changed
* when an object should be able to notify other objects without making assumptions about who these objects are. In other words, you don't want these objects tightly coupled

**Typical Use Case:**

* changing in one object leads to a change in other objects

**Real world examples:**
* [java.util.Observer](http://docs.oracle.com/javase/8/docs/api/java/util/Observer.html)

## <a name="state">State</a> [&#8593;](#list-of-design-patterns)
**Intent:** Allow an object to alter its behavior when its internal state changes. The object will appear to change its class.

![alt text](https://github.com/iluwatar/java-design-patterns/blob/master/state/etc/state_1.png "State")

**Applicability:** Use the State pattern in either of the following cases
* an object's behavior depends on its state, and it must change its behavior at run-time depending on that state
* operations have large, multipart conditional statements that depend on the object's state. This state is usually represented by one or more enumerated constants. Often, several operations will contain this same conditional structure. The State pattern puts each branch of the conditional in a separate class. This lets you treat the object's state as an object in its own right that can vary independently from other objects.

## <a name="strategy">Strategy</a> [&#8593;](#list-of-design-patterns)
**Intent:** Define a family of algorithms, encapsulate each one, and make them interchangeable. Strategy lets the algorithm vary independently from clients that use it.

![alt text](https://github.com/iluwatar/java-design-patterns/blob/master/strategy/etc/strategy_1.png "Strategy")

**Applicability:** Use the Strategy pattern when
* many related classes differ only in their behavior. Stratefies provide a way to configure a class eith one of many behaviors
* you need different variants of an algorithm. for example, you migh define algorithms reflecting different space/time trade-offs. Strategies can be used when these variants are implemented as a class hierarchy of algorithms
* an algorithm uses data that clients shouldn't know about. Use the Strategy pattern to avoid exposing complex, algorithm-specific data structures
* a class defines many behaviors, and these appear as multiple conditional statements in its operations. Instead of many conditionals, move related conditional branches into their own Strategy class

## <a name="template-method">Template method</a> [&#8593;](#list-of-design-patterns)
**Intent:** Define the skeleton of an algorithm in an operation, deferring some steps to subclasses. Template method lets subclasses redefine certain steps of an algorithm without changing the algorithm's structure.

![alt text](https://github.com/iluwatar/java-design-patterns/blob/master/template-method/etc/template-method_1.png "Template Method")

**Applicability:** The Template Method pattern should be used
* to implement the invariant parts of an algorithm once and leave it up to subclasses to implement the behavior that can vary
* when common behavior among subclasses should be factored and localized in a common class to avoid code duplication. This is good example of "refactoring to generalize" as described by Opdyke and Johnson. You first identify the differences in the existing code and then separate the differences into new operations. Finally, you replace the differing code with a template method that calls one of these new operations
* to control subclasses extensions. You can define a template method that calls "hook" operations at specific points, thereby permitting extensions only at those points

## <a name="visitor">Visitor</a> [&#8593;](#list-of-design-patterns)
**Intent:** Represent an operation to be performed on the elements of an object structure. Visitor lets you define a new operation without changing the classes of the elements on which it operates.

![alt text](https://github.com/iluwatar/java-design-patterns/blob/master/visitor/etc/visitor_1.png "Visitor")

**Applicability:** Use the Visitor pattern when
* an object structure contains many classes of objects with differing interfaces, and you want to perform operations on these objects that depend on their concrete classes
* many distinct and unrelated operations need to be performed on objects in an object structure, and you want to avoid "polluting" their classes with these operations. Visitor lets you keep related operations together by defining them in one class. When the object structure is shared by many applications, use Visitor to put operations in just those applications that need them
* the classes defining the object structure rarely change, but you often want to define new operations over the structure. Changing the object structure classes requires redefining the interface to all visitors, which is potentially costly. If the object structure classes change often, then it's probably better to define the operations in those classes

**Real world examples:**
* [Apache Wicket](https://github.com/apache/wicket) component tree, see [MarkupContainer](https://github.com/apache/wicket/blob/b60ec64d0b50a611a9549809c9ab216f0ffa3ae3/wicket-core/src/main/java/org/apache/wicket/MarkupContainer.java)

## <a name="model-view-presenter">Model-View-Presenter</a> [&#8593;](#list-of-design-patterns)
**Intent:** Apply a "Separation of Concerns" principle in a way that allows developers to build and test user interfaces.

![alt text](https://github.com/iluwatar/java-design-patterns/blob/master/model-view-presenter/etc/model-view-presenter_1.png "Model-View-Presenter")

**Applicability:** Use the Model-View-Presenter in any of the following situations
* when you want to improve the "Separation of Concerns" principle in presentation logic
* when a user interface development and testing is necessary.

## <a name="double-checked-locking">Double Checked Locking</a> [&#8593;](#list-of-design-patterns)
**Intent:** Reduce the overhead of acquiring a lock by first testing the locking criterion (the "lock hint") without actually acquiring the lock. Only if the locking criterion check indicates that locking is required does the actual locking logic proceed.

![alt text](https://github.com/iluwatar/java-design-patterns/blob/master/double-checked-locking/etc/double_checked_locking_1.png "Double Checked Locking")

**Applicability:** Use the Double Checked Locking pattern when
* there is a concurrent access in object creation, e.g. singleton, where you want to create single instance of the same class and checking if it's null or not maybe not be enough when there are two or more threads that checks if instance is null or not.
* there is a concurrent access on a method where method's behaviour changes according to the some constraints and these constraint change within this method.

## <a name="servant">Servant</a> [&#8593;](#list-of-design-patterns)
**Intent:** Servant is used for providing some behavior to a group of classes. Instead of defining that behavior in each class - or when we cannot factor out this behavior in the common parent class - it is defined once in the Servant.

![alt text](https://github.com/iluwatar/java-design-patterns/blob/master/servant/etc/servant-pattern.png "Servant")

**Applicability:** Use the Servant pattern when
* When we want some objects to perform a common action and don't want to define this action as a method in every class.

## <a name="null-object">Null Object</a> [&#8593;](#list-of-design-patterns)
**Intent:** In most object-oriented languages, such as Java or C#, references may be null. These references need to be checked to ensure they are not null before invoking any methods, because methods typically cannot be invoked on null references. Instead of using a null reference to convey absence of an object (for instance, a non-existent customer), one uses an object which implements the expected interface, but whose method body is empty. The advantage of this approach over a working default implementation is that a Null Object is very predictable and has no side effects: it does nothing.

![alt text](https://github.com/iluwatar/java-design-patterns/blob/master/null-object/etc/test.png "Null Object")

**Applicability:** Use the Null Object pattern when
* You want to avoid explicit null checks and keep the algorithm elegant and easy to read.

## <a name="event-aggregator">Event Aggregator</a> [&#8593;](#list-of-design-patterns)
**Intent:** A system with lots of objects can lead to complexities when a client wants to subscribe to events. The client has to find and register for each object individually, if each object has multiple events then each event requires a separate subscription. An Event Aggregator acts as a single source of events for many objects. It registers for all the events of the many objects allowing clients to register with just the aggregator.

![alt text](https://github.com/iluwatar/java-design-patterns/blob/master/event-aggregator/etc/classes.png "Event Aggregator")

**Applicability:** Use the Event Aggregator pattern when
* Event Aggregator is a good choice when you have lots of objects that are potential event sources. Rather than have the observer deal with registering with them all, you can centralize the registration logic to the Event Aggregator. As well as simplifying registration, a Event Aggregator also simplifies the memory management issues in using observers.

## <a name="callback">Callback</a> [&#8593;](#list-of-design-patterns)
**Intent:** Callback is a piece of executable code that is passed as an argument to other code, which is expected to call back (execute) the argument at some convenient time.

![alt text](https://github.com/iluwatar/java-design-patterns/blob/master/callback/etc/callback.jpg "Callback")

**Applicability:** Use the Callback pattern when
* When some arbitrary synchronous or asynchronous action must be performed after execution of some defined activity.

**Real world examples:**
* [CyclicBarrier] (http://docs.oracle.com/javase/7/docs/api/java/util/concurrent/CyclicBarrier.html#CyclicBarrier%28int,%20java.lang.Runnable%29) constructor can accept callback that will be triggered every time when barrier is tripped.

## <a name="intercepting-filter">Intercepting Filter</a> [&#8593;](#list-of-design-patterns)
**Intent:** Provide pluggable filters to conduct necessary pre-processing and post-processing to requests from a client to a target
 
![alt text](https://github.com/iluwatar/java-design-patterns/blob/master/intercepting-filter/etc/intercepting-filter.jpg "Intercepting Filter")
 
**Applicability:** Use the Intercepting Filter pattern when
* a system uses pre-processing or post-processing requests
* a system should do the authentication/ authorization/ logging or tracking of request and then pass the requests to corresponding handlers 
* you want a modular approach to configuring pre-processing and post-processing schemes

## <a name="execute-around">Execute Around</a> [&#8593;](#list-of-design-patterns)
**Intent:** Execute Around idiom frees the user from certain actions that should always be executed before and after the business method. A good example of this is resource allocation and deallocation leaving the user to specify only what to do with the resource.

![alt text](https://github.com/iluwatar/java-design-patterns/blob/master/execute-around/execute-around.png "Execute Around")

**Applicability:** Use the Execute Around idiom when
* You use an API that requires methods to be called in pairs such as open/close or allocate/deallocate.

## <a name="property">Property</a> [&#8593;](#list-of-design-patterns)
**Intent:** Create hierarchy of objects and new objects using already existing objects as parents.

![alt text](https://github.com/iluwatar/java-design-patterns/blob/master/property/etc/property.jpg "Property")

**Applicability:** Use the Property pattern when
* when you like to have objects with dynamic set of fields and prototype inheritance

**Real world examples:**
* [JavaScript](https://developer.mozilla.org/en-US/docs/Web/JavaScript/Inheritance_and_the_prototype_chain) prototype inheritance

## <a name="poison-pill">Poison Pill</a> [&#8593;](#list-of-design-patterns)
**Intent:** Poison Pill is known predefined data item that allows to provide graceful shutdown for separate distributed consumption process.

![alt text](https://github.com/iluwatar/java-design-patterns/blob/master/poison-pill/etc/poison-pill.png "Poison Pill")

**Applicability:** Use the Poison Pill idiom when
* need to send signal from one thread/process to another to terminate

# Frequently asked questions

**<a id="Q1">Q: What is the difference between State and Strategy patterns?</a>**

While the implementation is similar they solve different problems. The State pattern deals with what state an object is in - it encapsulates state-dependent behavior. The Strategy pattern deals with how an object performs a certain task - it encapsulates an algorithm.

**<a id="Q2">Q: What is the difference between Strategy and Template Method patterns?</a>**

In Template Method the algorithm is chosen at compile time via inheritance. With Strategy pattern the algorithm is chosen at runtime via composition.

**<a id="Q3">Q: What is the difference between Proxy and Decorator patterns?</a>**

The difference is the intent of the patterns. While Proxy controls access to the object Decorator is used to add responsibilities to the object.



# How to contribute

**To add a new pattern** you need to do the following steps:

1. Fork the repository.
2. Implement the code changes in your fork. Remember to add sufficient comments documenting the implementation.
3. Create a simple class diagram from your example code.
4. Add description of the pattern in README.md and link to the class diagram.	
5. Create a pull request.

**To work on one of the raised issues** you need to do the following steps:

1. Fork the repository.
2. Implement the code changes in your fork. Remember to add sufficient comments documenting the implementation.
3. Create a pull request.

**For creating/editing UML diagrams** you need [ObjectAid UML Explorer for Eclipse](http://www.objectaid.com/home).

**For inspiration** there is a good list of design patterns at [Wikipedia](http://en.wikipedia.org/wiki/Software_design_pattern).

**Links to patterns applied in real world applications** are welcome. The links should be added to the corresponding section of the `README.md`.



# Credits

* [Design Patterns: Elements of Reusable Object-Oriented Software](http://www.amazon.com/Design-Patterns-Elements-Reusable-Object-Oriented/dp/0201633612)
* [Effective Java (2nd Edition)](http://www.amazon.com/Effective-Java-Edition-Joshua-Bloch/dp/0321356683)
* [Java Generics and Collections](http://www.amazon.com/Java-Generics-Collections-Maurice-Naftalin/dp/0596527756/)
* [Let’s Modify the Objects-First Approach into Design-Patterns-First](http://edu.pecinovsky.cz/papers/2006_ITiCSE_Design_Patterns_First.pdf)
* [Pattern Languages of Program Design](http://www.amazon.com/Pattern-Languages-Program-Design-Coplien/dp/0201607344/ref=sr_1_1)
* [Martin Fowler - Event Aggregator](http://martinfowler.com/eaaDev/EventAggregator.html)
* [TutorialsPoint - Intercepting Filter](http://www.tutorialspoint.com/design_pattern/intercepting_filter_pattern.htm)
* [Presentation Tier Patterns](http://www.javagyan.com/tutorials/corej2eepatterns/presentation-tier-patterns)
* [Functional Programming in Java: Harnessing the Power of Java 8 Lambda Expressions](http://www.amazon.com/Functional-Programming-Java-Harnessing-Expressions/dp/1937785467/ref=sr_1_1)




# License

This project is licensed under the terms of the MIT license.<|MERGE_RESOLUTION|>--- conflicted
+++ resolved
@@ -70,14 +70,8 @@
 
 * [Execute Around](#execute-around)
 * [Double Checked Locking](#double-checked-locking)
-<<<<<<< HEAD
-* [Callback](#callback)
-
-
-=======
 * [Poison Pill](#poison-pill)
 * [Callback](#callback)
->>>>>>> da7d23b7
 
 ## <a name="abstract-factory">Abstract Factory</a> [&#8593;](#list-of-design-patterns)
 **Intent:** Provide an interface for creating families of related or dependent objects without specifying their concrete classes.
