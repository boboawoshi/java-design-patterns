--- conflicted
+++ resolved
@@ -292,12 +292,15 @@
       ]
     },
     {
-<<<<<<< HEAD
       "login": "mitchellirvin",
       "name": "Mitchell Irvin",
       "avatar_url": "https://avatars0.githubusercontent.com/u/16233245?v=4",
       "profile": "http://mitchell-irvin.com",
-=======
+      "contributions": [
+        "code"
+      ]
+    },
+    {
       "login": "ranjeet-floyd",
       "name": "Ranjeet",
       "avatar_url": "https://avatars0.githubusercontent.com/u/1992972?v=4",
@@ -590,7 +593,6 @@
       "name": "Robert Kasperczyk",
       "avatar_url": "https://avatars1.githubusercontent.com/u/9137432?v=4",
       "profile": "https://github.com/robertt240",
->>>>>>> fe2f8f74
       "contributions": [
         "code"
       ]
