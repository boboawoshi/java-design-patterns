--- conflicted
+++ resolved
@@ -292,12 +292,15 @@
       ]
     },
     {
-<<<<<<< HEAD
       "login": "baislsl",
       "name": "Shengli Bai",
       "avatar_url": "https://avatars0.githubusercontent.com/u/17060584?v=4",
       "profile": "https://github.com/baislsl",
-=======
+      "contributions": [
+        "code"
+      ]
+    },
+    {
       "login": "besok",
       "name": "Boris",
       "avatar_url": "https://avatars2.githubusercontent.com/u/29834592?v=4",
@@ -662,7 +665,6 @@
       "name": "Robert Kasperczyk",
       "avatar_url": "https://avatars1.githubusercontent.com/u/9137432?v=4",
       "profile": "https://github.com/robertt240",
->>>>>>> b67a019c
       "contributions": [
         "code"
       ]
