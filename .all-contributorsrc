{
  "files": [
    "README.md"
  ],
  "imageSize": 100,
  "commit": false,
  "contributors": [
    {
      "login": "iluwatar",
      "name": "Ilkka Seppälä",
      "avatar_url": "https://avatars1.githubusercontent.com/u/582346?v=4",
      "profile": "https://github.com/iluwatar",
      "contributions": [
        "code",
<<<<<<< HEAD
        "projectManagement",
        "maintenance",
        "blog",
        "content",
        "doc",
        "ideas",
        "infra",
        "review"
=======
        "projectManagement"
      ]
    },
    {
      "login": "amit1307",
      "name": "amit1307",
      "avatar_url": "https://avatars0.githubusercontent.com/u/23420222?v=4",
      "profile": "https://github.com/amit1307",
      "contributions": [
        "code"
>>>>>>> ae7a0b8a
      ]
    }
  ],
  "contributorsPerLine": 7,
  "projectName": "java-design-patterns",
  "projectOwner": "iluwatar",
  "repoType": "github",
  "repoHost": "https://github.com",
  "skipCi": true
}<|MERGE_RESOLUTION|>--- conflicted
+++ resolved
@@ -12,7 +12,6 @@
       "profile": "https://github.com/iluwatar",
       "contributions": [
         "code",
-<<<<<<< HEAD
         "projectManagement",
         "maintenance",
         "blog",
@@ -21,7 +20,6 @@
         "ideas",
         "infra",
         "review"
-=======
         "projectManagement"
       ]
     },
@@ -32,7 +30,6 @@
       "profile": "https://github.com/amit1307",
       "contributions": [
         "code"
->>>>>>> ae7a0b8a
       ]
     }
   ],
